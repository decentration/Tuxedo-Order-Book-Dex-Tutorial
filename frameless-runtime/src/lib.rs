#![cfg_attr(not(feature = "std"), no_std)]

#[cfg(feature = "std")]
include!(concat!(env!("OUT_DIR"), "/wasm_binary.rs"));

mod utxo;
use utxo::{TuxedoPiece, UtxoSet};

mod kitties;
mod money;

use parity_scale_codec::{Decode, Encode};
use sp_consensus_aura::sr25519::AuthorityId as AuraId;

use log::info;

use sp_api::impl_runtime_apis;
use sp_runtime::{
    create_runtime_str, impl_opaque_keys,
    traits::{BlakeTwo256, Block as BlockT},
    transaction_validity::{
        TransactionPriority, TransactionSource,
        TransactionValidity,
    },
    ApplyExtrinsicResult, BoundToRuntimeAppPublic,
};
use sp_std::prelude::*;
use sp_std::vec::Vec;
use sp_storage::well_known_keys;

#[cfg(any(feature = "std", test))]
use sp_runtime::{BuildStorage, Storage};
use sp_core::OpaqueMetadata;

#[cfg(feature = "std")]
use sp_version::NativeVersion;
use sp_version::RuntimeVersion;

#[cfg(feature = "std")]
use serde::{Deserialize, Serialize};

mod amoeba;
mod poe;
mod runtime_upgrade;
use tuxedo_core::{
    Verifier,
    Redeemer,
    redeemer::{UpForGrabs, SigCheck},
    types::{Transaction as TuxedoTransaction, TypedData},
};

/// Opaque types. These are used by the CLI to instantiate machinery that don't need to know
/// the specifics of the runtime. They can then be made to be agnostic over specific formats
/// of data like extrinsics, allowing for them to continue syncing the network through upgrades
/// to even the core data structures.
pub mod opaque {
    use super::*;
    // TODO: eventually you will have to change this.
    type OpaqueExtrinsic = Transaction;
    // type OpaqueExtrinsic = Vec<u8>;

    /// Opaque block header type.
    pub type Header = sp_runtime::generic::Header<BlockNumber, BlakeTwo256>;
    /// Opaque block type.
    pub type Block = sp_runtime::generic::Block<Header, OpaqueExtrinsic>;

    // This part is necessary for generating session keys in the runtime
    impl_opaque_keys! {
        pub struct SessionKeys {
            pub aura: AuraAppPublic,
            pub grandpa: GrandpaAppPublic,
        }
    }

    // Typically these are not implemented manually, but rather for the pallet associated with the
    // keys. Here we are not using the pallets, and these implementations are trivial, so we just
    // re-write them.
    pub struct AuraAppPublic;
    impl BoundToRuntimeAppPublic for AuraAppPublic {
        type Public = AuraId;
    }

    pub struct GrandpaAppPublic;
    impl BoundToRuntimeAppPublic for GrandpaAppPublic {
        type Public = sp_finality_grandpa::AuthorityId;
    }
}

/// This runtime version.
pub const VERSION: RuntimeVersion = RuntimeVersion {
    spec_name: create_runtime_str!("frameless-runtime"),
    impl_name: create_runtime_str!("frameless-runtime"),
    authoring_version: 1,
    spec_version: 1,
    impl_version: 1,
    apis: RUNTIME_API_VERSIONS,
    transaction_version: 1,
    // Tuxedo only supports state version 1. You must always use version 1.
    state_version: 1,
};

/// The version information used to identify this runtime when compiled natively.
#[cfg(feature = "std")]
pub fn native_version() -> NativeVersion {
    NativeVersion {
        runtime_version: VERSION,
        can_author_with: Default::default(),
    }
}

#[cfg_attr(feature = "std", derive(Serialize, Deserialize))]
pub struct GenesisConfig {
	pub genesis_utxos: Vec<utxo::Utxo>,
}

impl Default for GenesisConfig {
	fn default() -> Self {
		use hex_literal::hex;

		const ALICE_PUB_KEY_BYTES: [u8; 32] =
			hex!("d2bf4b844dfefd6772a8843e669f943408966a977e3ae2af1dd78e0f55f4df67");

		// Initial Config just for a Money UTXO
		GenesisConfig {
			genesis_utxos: vec![
				utxo::Utxo {
					redeemer: ALICE_PUB_KEY_BYTES.into(),
					data: 100u128.encode(),
					data_id: <money::MoneyPiece as TuxedoPiece>::TYPE_ID
				}
			]
		}

		// TODO: Initial UTXO for Kitties

		// TODO: Initial UTXO for Existence
	}
}

#[cfg(feature = "std")]
impl BuildStorage for GenesisConfig {
<<<<<<< HEAD
    fn assimilate_storage(&self, storage: &mut Storage) -> Result<(), String> {
        // we have nothing to put into storage in genesis, except this:
        storage
            .top
            .insert(well_known_keys::CODE.into(), WASM_BINARY.unwrap().to_vec());
        Ok(())
    }

    //TODO I guess we'll need some genesis config aggregation for each tuxedo piece
    // just like we have in FRAME
=======
	fn assimilate_storage(&self, storage: &mut Storage) -> Result<(), String> {
		// we have nothing to put into storage in genesis, except this:
		storage.top.insert(
			well_known_keys::CODE.into(),
			WASM_BINARY.unwrap().to_vec()
		);

		self.genesis_utxos.iter().for_each(|utxo| {
			storage.top.insert(BlakeTwo256::hash_of(&utxo).encode(), utxo.encode());
		});

		Ok(())
	}
>>>>>>> 17b88421
}

pub type Transaction = TuxedoTransaction<OuterRedeemer, OuterVerifier>;
pub type BlockNumber = u32;
pub type Header = sp_runtime::generic::Header<BlockNumber, BlakeTwo256>;
pub type Block = sp_runtime::generic::Block<Header, Transaction>;
pub type Executive = tuxedo_core::Executive<Block, OuterRedeemer, OuterVerifier>;

<<<<<<< HEAD
impl sp_runtime::traits::GetNodeBlockType for Runtime {
    type NodeBlock = opaque::Block;
=======
#[cfg_attr(feature = "std", derive(Serialize, Deserialize, parity_util_mem::MallocSizeOf))]
#[derive(Encode, Decode, Debug, PartialEq, Eq, Clone)]
pub enum Call {
	// Added a field to each variant to indicate which validation path we're taking.
	// The alternative is to have each call path represented separately at
	// the runtime level as in Joshy's original draft.
	Kitties(kitties::KittiesPiece, utxo::Transaction),
	Money(money::MoneyPiece, utxo::Transaction),
	Existence(utxo::ExistencePiece, utxo::Transaction),
	Upgrade(Vec<u8>),
>>>>>>> 17b88421
}

impl sp_runtime::traits::GetRuntimeBlockType for Runtime {
    type RuntimeBlock = Block;
}

/// The Aura slot duration. When things are working well, this will also be the block time.
const BLOCK_TIME: u64 = 3000;

//TODO this should be implemented by the aggregation macro I guess
/// A redeemer checks that an individual input can be consumed. For example that it is signed properly
/// To begin playing, we will have two kinds. A simple signature check, and an anyone-can-consume check.
#[cfg_attr(
    feature = "std",
    derive(Serialize, Deserialize, parity_util_mem::MallocSizeOf)
)]
#[derive(Encode, Decode, Debug, PartialEq, Eq, Clone)]
pub enum OuterRedeemer {
    SigCheck(SigCheck),
    UpForGrabs(UpForGrabs),
}

//TODO this should be implemented by the aggregation macro I guess
impl Redeemer for OuterRedeemer {
    fn redeem(&self, simplified_tx: &[u8], witness: &[u8]) -> bool {
        match self {
            Self::SigCheck(sig_check) => sig_check.redeem(simplified_tx, witness),
            Self::UpForGrabs(up_for_grabs) => up_for_grabs.redeem(simplified_tx, witness),
        }
    }
}

// Observation: For some applications, it will be invalid to simply delete
// a UTXO without any further processing. Therefore, we explicitly include
// AmoebaDeath and PoeRevoke on an application-specific basis

//TODO this should be implemented by the aggregation macro I guess
/// A verifier is a piece of logic that can be used to check a transaction.
/// For any given Tuxedo runtime there is a finite set of such verifiers.
/// For example, this may check that input token values exceed output token values.
#[cfg_attr(
    feature = "std",
    derive(Serialize, Deserialize, parity_util_mem::MallocSizeOf)
)]
#[derive(Encode, Decode, Debug, PartialEq, Eq, Clone)]
pub enum OuterVerifier {
    /// Verifies that an amoeba can split into two new amoebas
    AmoebaMitosis(amoeba::AmoebaMitosis),
    /// Verifies that a single amoeba is simply removed from the state
    AmoebaDeath(amoeba::AmoebaDeath),
    /// Verifies that a single amoeba is simply created from the void... and it is good
    AmoebaCreation(amoeba::AmoebaCreation),
    /// Verifies that new valid proofs of existence are claimed
    PoeClaim(poe::PoeClaim),
    /// Verifies that proofs of existence are revoked.
    PoeRevoke(poe::PoeRevoke),
    /// Verifies that one winning claim came earlier than all the other claims, and thus
    /// the losing claims can be removed from storage.
    PoeDispute(poe::PoeDispute),
    /// Upgrade the Wasm Runtime
    RuntimeUpgrade(runtime_upgrade::RuntimeUpgrade),
}

/// An aggregated error type with a variant for each tuxedo piece
/// TODO This should probably be macro generated
#[derive(Debug)]
pub enum OuterVerifierError {
    /// Error from the Amoeba piece
    Amoeba(amoeba::VerifierError),
    /// Error from the PoE piece
    Poe(poe::VerifierError),
    /// Error from the Runtime Upgrade piece
    RuntimeUpgrade(runtime_upgrade::VerifierError),
}

// We impl conversions from each of the inner error types to the outer error type.
// This should also be done by a macro

impl From<amoeba::VerifierError> for OuterVerifierError {
    fn from(e: amoeba::VerifierError) -> Self {
        Self::Amoeba(e)
    }
}

impl From<poe::VerifierError> for OuterVerifierError {
    fn from(e: poe::VerifierError) -> Self {
        Self::Poe(e)
    }
}

impl From<runtime_upgrade::VerifierError> for OuterVerifierError {
    fn from(e: runtime_upgrade::VerifierError) -> Self {
        Self::RuntimeUpgrade(e)
    }
}

impl Verifier for OuterVerifier {
    type Error = OuterVerifierError;

    fn verify(
        &self,
        input_data: &[TypedData],
        output_data: &[TypedData],
    ) -> Result<TransactionPriority, OuterVerifierError> {
        Ok(match self {
            Self::AmoebaMitosis(amoeba_mitosis) => {
                amoeba_mitosis.verify(input_data, output_data)?
            }
            Self::AmoebaDeath(amoeba_death) => amoeba_death.verify(input_data, output_data)?,
            Self::AmoebaCreation(amoeba_creation) => {
                amoeba_creation.verify(input_data, output_data)?
            }
            Self::PoeClaim(poe_claim) => poe_claim.verify(input_data, output_data)?,
            Self::PoeRevoke(poe_revoke) => poe_revoke.verify(input_data, output_data)?,
            Self::PoeDispute(poe_dispute) => poe_dispute.verify(input_data, output_data)?,
            Self::RuntimeUpgrade(runtime_upgrade) => {
                runtime_upgrade.verify(input_data, output_data)?
            }
        })
    }
}

/// The main struct in this module. In frame this comes from `construct_runtime!`
pub struct Runtime;

<<<<<<< HEAD
=======
type DispatchResult = Result<(), ()>;

impl Runtime {
	fn print_state() {
		let mut key = vec![];
		while let Some(next) = sp_io::storage::next_key(&key) {
			let val = sp_io::storage::get(&next).unwrap().to_vec();
			log::trace!(
				target: LOG_TARGET,
				"{} <=> {}",
				HexDisplay::from(&next),
				HexDisplay::from(&val)
			);
			key = next;
		}
	}

	fn get_state<T: Decode>(key: &[u8]) -> Option<T> {
		sp_io::storage::get(key).and_then(|d| T::decode(&mut &*d).ok())
	}

	fn mutate_state<T: Decode + Encode + Default>(key: &[u8], update: impl FnOnce(&mut T)) {
		let mut value = Self::get_state(key).unwrap_or_default();
		update(&mut value);
		sp_io::storage::set(key, &value.encode());
	}

	fn dispatch_extrinsic(ext: BasicExtrinsic) -> DispatchResult {
		log::debug!(target: LOG_TARGET, "dispatching {:?}", ext);

		Self::mutate_state::<Vec<Vec<u8>>>(EXTRINSIC_KEY, |s| s.push(ext.encode()));

		// execute it
		match ext.0 {
			// @coax1d This is where I'm stuck.
			// How do we pass information about which validation path to take?
			// I ended up modifying the call enum to take an instance of the piece.
			// The alternative is to expose each verification path individually at the
			// runtime level as I did in my original draft, but I think we liked this better.
			Call::Money(mp, tx) => {
				mp.validate(tx).map_err(|_| ())
			},
			Call::Kitties(kp, tx) => {
				kp.validate(tx).map_err(|_| ())
			},
			Call::Existence(ep, tx) => {
				ep.validate(tx).map_err(|_| ())
			},
			Call::Upgrade(new_wasm_code) => {
				// NOTE: make sure to upgrade your spec-version!
				sp_io::storage::set(well_known_keys::CODE, &new_wasm_code);
				Ok(())
			}
		}
	}

	fn do_initialize_block(header: &<Block as BlockT>::Header) {
		info!(
			target: LOG_TARGET,
			"Entering initialize_block. header: {:?} / version: {:?}", header, VERSION.spec_version
		);
		sp_io::storage::set(&HEADER_KEY, &header.encode());
	}

	fn do_finalize_block() -> <Block as BlockT>::Header {
		let mut header = Self::get_state::<<Block as BlockT>::Header>(HEADER_KEY)
			.expect("We initialized with header, it never got mutated, qed");

		// the header itself contains the state root, so it cannot be inside the state (circular
		// dependency..). Make sure in execute block path we have the same rule.
		sp_io::storage::clear(&HEADER_KEY);

		let extrinsics = Self::get_state::<Vec<Vec<u8>>>(EXTRINSIC_KEY).unwrap_or_default();
		let extrinsics_root =
			BlakeTwo256::ordered_trie_root(extrinsics, sp_runtime::StateVersion::V0);
		sp_io::storage::clear(&EXTRINSIC_KEY);
		header.extrinsics_root = extrinsics_root;

		let raw_state_root = &sp_io::storage::root(VERSION.state_version())[..];
		header.state_root = sp_core::H256::decode(&mut &raw_state_root[..]).unwrap();

		info!(target: LOG_TARGET, "finalizing block {:?}", header);
		header
	}

	fn do_execute_block(block: Block) {
		info!(target: LOG_TARGET, "Entering execute_block. block: {:?}", block);

		for extrinsic in block.clone().extrinsics {
			// block import cannot fail.
			Runtime::dispatch_extrinsic(extrinsic).unwrap();
		}

		// check state root
		let raw_state_root = &sp_io::storage::root(VERSION.state_version())[..];
		let state_root = H256::decode(&mut &raw_state_root[..]).unwrap();
		Self::print_state();
		assert_eq!(block.header.state_root, state_root);

		// check extrinsics root.
		let extrinsics =
			block.extrinsics.into_iter().map(|x| x.encode()).collect::<Vec<_>>();
		let extrinsics_root =
			BlakeTwo256::ordered_trie_root(extrinsics, sp_core::storage::StateVersion::V0);
		assert_eq!(block.header.extrinsics_root, extrinsics_root);
	}

	fn do_apply_extrinsic(extrinsic: <Block as BlockT>::Extrinsic) -> ApplyExtrinsicResult {
		info!(target: LOG_TARGET, "Entering apply_extrinsic: {:?}", extrinsic);

		Self::dispatch_extrinsic(extrinsic)
			.map_err(|_| TransactionValidityError::Invalid(InvalidTransaction::Custom(0)))?;

		Ok(Ok(()))
	}

	fn do_validate_transaction(
		source: TransactionSource,
		tx: <Block as BlockT>::Extrinsic,
		block_hash: <Block as BlockT>::Hash,
	) -> TransactionValidity {
		log::debug!(
			target: LOG_TARGET,
			"Entering validate_transaction. source: {:?}, tx: {:?}, block hash: {:?}",
			source,
			tx,
			block_hash
		);

		// we don't know how to validate this -- It should be fine??

		let data = tx.0;
		Ok(ValidTransaction { provides: vec![data.encode()], ..Default::default() })
	}

	fn do_inherent_extrinsics(_: sp_inherents::InherentData) -> Vec<<Block as BlockT>::Extrinsic> {
		log::debug!(target: LOG_TARGET, "Entering do_inherent_extrinsics");
		Default::default()
	}

	fn do_check_inherents(
		_: Block,
		_: sp_inherents::InherentData,
	) -> sp_inherents::CheckInherentsResult {
		log::debug!(target: LOG_TARGET, "Entering do_check_inherents");
		Default::default()
	}
}

>>>>>>> 17b88421
impl_runtime_apis! {
    // https://substrate.dev/rustdocs/master/sp_api/trait.Core.html
    impl sp_api::Core<Block> for Runtime {
        fn version() -> RuntimeVersion {
            VERSION
        }

        fn execute_block(block: Block) {
            Executive::execute_block(block)
        }

        fn initialize_block(header: &<Block as BlockT>::Header) {
            Executive::open_block(header)
        }
    }

    // https://substrate.dev/rustdocs/master/sc_block_builder/trait.BlockBuilderApi.html
    impl sp_block_builder::BlockBuilder<Block> for Runtime {
        fn apply_extrinsic(extrinsic: <Block as BlockT>::Extrinsic) -> ApplyExtrinsicResult {
            Executive::apply_extrinsic(extrinsic)
        }

        fn finalize_block() -> <Block as BlockT>::Header {
            Executive::close_block()
        }

        fn inherent_extrinsics(_data: sp_inherents::InherentData) -> Vec<<Block as BlockT>::Extrinsic> {
            // Tuxedo does not yet support inherents
            Default::default()
        }

        fn check_inherents(
            _block: Block,
            _data: sp_inherents::InherentData
        ) -> sp_inherents::CheckInherentsResult {
            // Tuxedo does not yet support inherents
            Default::default()
        }
    }

    impl sp_transaction_pool::runtime_api::TaggedTransactionQueue<Block> for Runtime {
        fn validate_transaction(
            source: TransactionSource,
            tx: <Block as BlockT>::Extrinsic,
            block_hash: <Block as BlockT>::Hash,
        ) -> TransactionValidity {
            Executive::validate_transaction(source, tx, block_hash)
        }
    }

    // Ignore everything after this.
    impl sp_api::Metadata<Block> for Runtime {
        fn metadata() -> OpaqueMetadata {
            // Tuxedo does not yet support metadata
            OpaqueMetadata::new(Default::default())
        }
    }

    impl sp_offchain::OffchainWorkerApi<Block> for Runtime {
        fn offchain_worker(_header: &<Block as BlockT>::Header) {
            // Tuxedo does not yet support offchain workers, and maybe never will.
        }
    }

    impl sp_session::SessionKeys<Block> for Runtime {
        fn generate_session_keys(seed: Option<Vec<u8>>) -> Vec<u8> {
            info!(target: "frameless", "🖼️ Entering generate_session_keys. seed: {:?}", seed);
            opaque::SessionKeys::generate(seed)
        }

        fn decode_session_keys(
            encoded: Vec<u8>,
        ) -> Option<Vec<(Vec<u8>, sp_core::crypto::KeyTypeId)>> {
            opaque::SessionKeys::decode_into_raw_public_keys(&encoded)
        }
    }

    impl sp_consensus_aura::AuraApi<Block, AuraId> for Runtime {
        fn slot_duration() -> sp_consensus_aura::SlotDuration {
            sp_consensus_aura::SlotDuration::from_millis(BLOCK_TIME)
        }

        fn authorities() -> Vec<AuraId> {
            // The only authority is Alice. This makes things work nicely in `--dev` mode
            use sp_application_crypto::ByteArray;

            vec![
                AuraId::from_slice(
                    &hex_literal::hex!("d43593c715fdd31c61141abd04a99fd6822c8558854ccde39a5684e7a56da27d").to_vec()
                ).unwrap()
            ]
        }
    }

    impl sp_finality_grandpa::GrandpaApi<Block> for Runtime {
        fn grandpa_authorities() -> sp_finality_grandpa::AuthorityList {
            use sp_application_crypto::ByteArray;
            vec![
                (
                    sp_finality_grandpa::AuthorityId::from_slice(
                        &hex_literal::hex!("88dc3417d5058ec4b4503e0c12ea1a0a89be200fe98922423d4334014fa6b0ee").to_vec()
                    ).unwrap(),
                    1
                )
            ]
        }

        fn current_set_id() -> sp_finality_grandpa::SetId {
            0u64
        }

        fn submit_report_equivocation_unsigned_extrinsic(
            _equivocation_proof: sp_finality_grandpa::EquivocationProof<
                <Block as BlockT>::Hash,
                sp_runtime::traits::NumberFor<Block>,
            >,
            _key_owner_proof: sp_finality_grandpa::OpaqueKeyOwnershipProof,
        ) -> Option<()> {
            None
        }

        fn generate_key_ownership_proof(
            _set_id: sp_finality_grandpa::SetId,
            _authority_id: sp_finality_grandpa::AuthorityId,
        ) -> Option<sp_finality_grandpa::OpaqueKeyOwnershipProof> {
            None
        }
    }
}

#[cfg(test)]
mod tests {
<<<<<<< HEAD
    use super::*;
    use parity_scale_codec::Encode;
    use sp_core::hexdisplay::HexDisplay;

    #[test]
    fn host_function_call_works() {
        sp_io::TestExternalities::new_empty().execute_with(|| {
            sp_io::storage::get(&HEADER_KEY);
        })
    }

    #[test]
    fn encode_examples() {
        // run with `cargo test -p frameless-runtime -- --nocapture`
        let extrinsic = BasicExtrinsic::new_unsigned(Call::SetValue(42));
        println!("ext {:?}", HexDisplay::from(&extrinsic.encode()));
        println!("key {:?}", HexDisplay::from(&VALUE_KEY));
    }
=======
	use super::*;
	use parity_scale_codec::Encode;
	use sp_core::hexdisplay::HexDisplay;
	use sp_core::{H512, testing::SR25519};
	use sp_keystore::testing::KeyStore;
	use sp_keystore::{KeystoreExt, SyncCryptoStore};
	use hex_literal::hex;

	use std::sync::Arc;

	// other random account generated with subkey
	const ALICE_PHRASE: &str = "news slush supreme milk chapter athlete soap sausage put clutch what kitten";
	const GENESIS_UTXO_MONEY: [u8; 32] = hex!("79eabcbd5ef6e958c6a7851b36da07691c19bda1835a08f875aa286911800999");

	fn new_test_ext() -> sp_io::TestExternalities {

		let keystore = KeyStore::new();
		let alice_pub_key =
			keystore.sr25519_generate_new(SR25519, Some(ALICE_PHRASE)).unwrap();

		let mut t = GenesisConfig::default()
			.build_storage()
			.expect("Frameless system builds valid default genesis config");

		let mut ext = sp_io::TestExternalities::from(t);
		ext.register_extension(KeystoreExt(Arc::new(keystore)));
		ext
	}

	#[test]
	fn host_function_call_works() {
		sp_io::TestExternalities::new_empty().execute_with(|| {
			sp_io::storage::get(&HEADER_KEY);
		})
	}

	#[test]
	fn utxo_money_test_genesis() {
		new_test_ext().execute_with(|| {
			let keystore = KeyStore::new();
			let alice_pub_key =
				keystore.sr25519_generate_new(SR25519, Some(ALICE_PHRASE)).unwrap();

			// Grab genesis value from storage and assert it is correct
			let genesis_utxo = utxo::Utxo {
				redeemer: alice_pub_key.into(),
				data: 100u128.encode(),
				data_id: <utxo::MoneyPiece as TuxedoPiece>::TYPE_ID
			};
			let encoded_utxo =
				sp_io::storage::get(&BlakeTwo256::hash_of(&genesis_utxo).encode()).expect("Retrieve Genesis UTXO");
			let utxo = utxo::Utxo::decode(&mut &encoded_utxo[..]).expect("Can Decode UTXO correctly");
			assert_eq!(utxo, genesis_utxo);
		})
	}

	#[test]
	fn utxo_money_test_extracter() {
		new_test_ext().execute_with(|| {
			let keystore = KeyStore::new();
			let alice_pub_key =
				keystore.sr25519_generate_new(SR25519, Some(ALICE_PHRASE)).unwrap();

			let genesis_utxo = utxo::Utxo {
				redeemer: alice_pub_key.into(),
				data: 100u128.encode(),
				data_id: <utxo::MoneyPiece as TuxedoPiece>::TYPE_ID,
			};

			let expected_data = 100u128;
			let extracted_data =
				utxo::PieceExtracter::<utxo::MoneyPiece>::extract(BlakeTwo256::hash_of(&genesis_utxo))
				.expect("Can extract Genesis Data");
			assert_eq!(extracted_data, expected_data);
		})
	}

	// TODO: More Tests for Money Kitties ETC

	#[test]
	fn encode_examples() {
		// run with `cargo test -p frameless-runtime -- --nocapture`
		// let extrinsic = BasicExtrinsic::new_unsigned(Call::SetValue(42));
		// println!("ext {:?}", HexDisplay::from(&extrinsic.encode()));
		// println!("key {:?}", HexDisplay::from(&VALUE_KEY));
	}
>>>>>>> 17b88421
}<|MERGE_RESOLUTION|>--- conflicted
+++ resolved
@@ -139,18 +139,6 @@
 
 #[cfg(feature = "std")]
 impl BuildStorage for GenesisConfig {
-<<<<<<< HEAD
-    fn assimilate_storage(&self, storage: &mut Storage) -> Result<(), String> {
-        // we have nothing to put into storage in genesis, except this:
-        storage
-            .top
-            .insert(well_known_keys::CODE.into(), WASM_BINARY.unwrap().to_vec());
-        Ok(())
-    }
-
-    //TODO I guess we'll need some genesis config aggregation for each tuxedo piece
-    // just like we have in FRAME
-=======
 	fn assimilate_storage(&self, storage: &mut Storage) -> Result<(), String> {
 		// we have nothing to put into storage in genesis, except this:
 		storage.top.insert(
@@ -159,12 +147,11 @@
 		);
 
 		self.genesis_utxos.iter().for_each(|utxo| {
-			storage.top.insert(BlakeTwo256::hash_of(&utxo).encode(), utxo.encode());
+			storage.top.insert(<BlakeTwo256 as sp_api::HashT>::hash_of(&utxo).encode(), utxo.encode());
 		});
 
 		Ok(())
 	}
->>>>>>> 17b88421
 }
 
 pub type Transaction = TuxedoTransaction<OuterRedeemer, OuterVerifier>;
@@ -173,21 +160,8 @@
 pub type Block = sp_runtime::generic::Block<Header, Transaction>;
 pub type Executive = tuxedo_core::Executive<Block, OuterRedeemer, OuterVerifier>;
 
-<<<<<<< HEAD
 impl sp_runtime::traits::GetNodeBlockType for Runtime {
     type NodeBlock = opaque::Block;
-=======
-#[cfg_attr(feature = "std", derive(Serialize, Deserialize, parity_util_mem::MallocSizeOf))]
-#[derive(Encode, Decode, Debug, PartialEq, Eq, Clone)]
-pub enum Call {
-	// Added a field to each variant to indicate which validation path we're taking.
-	// The alternative is to have each call path represented separately at
-	// the runtime level as in Joshy's original draft.
-	Kitties(kitties::KittiesPiece, utxo::Transaction),
-	Money(money::MoneyPiece, utxo::Transaction),
-	Existence(utxo::ExistencePiece, utxo::Transaction),
-	Upgrade(Vec<u8>),
->>>>>>> 17b88421
 }
 
 impl sp_runtime::traits::GetRuntimeBlockType for Runtime {
@@ -313,158 +287,6 @@
 /// The main struct in this module. In frame this comes from `construct_runtime!`
 pub struct Runtime;
 
-<<<<<<< HEAD
-=======
-type DispatchResult = Result<(), ()>;
-
-impl Runtime {
-	fn print_state() {
-		let mut key = vec![];
-		while let Some(next) = sp_io::storage::next_key(&key) {
-			let val = sp_io::storage::get(&next).unwrap().to_vec();
-			log::trace!(
-				target: LOG_TARGET,
-				"{} <=> {}",
-				HexDisplay::from(&next),
-				HexDisplay::from(&val)
-			);
-			key = next;
-		}
-	}
-
-	fn get_state<T: Decode>(key: &[u8]) -> Option<T> {
-		sp_io::storage::get(key).and_then(|d| T::decode(&mut &*d).ok())
-	}
-
-	fn mutate_state<T: Decode + Encode + Default>(key: &[u8], update: impl FnOnce(&mut T)) {
-		let mut value = Self::get_state(key).unwrap_or_default();
-		update(&mut value);
-		sp_io::storage::set(key, &value.encode());
-	}
-
-	fn dispatch_extrinsic(ext: BasicExtrinsic) -> DispatchResult {
-		log::debug!(target: LOG_TARGET, "dispatching {:?}", ext);
-
-		Self::mutate_state::<Vec<Vec<u8>>>(EXTRINSIC_KEY, |s| s.push(ext.encode()));
-
-		// execute it
-		match ext.0 {
-			// @coax1d This is where I'm stuck.
-			// How do we pass information about which validation path to take?
-			// I ended up modifying the call enum to take an instance of the piece.
-			// The alternative is to expose each verification path individually at the
-			// runtime level as I did in my original draft, but I think we liked this better.
-			Call::Money(mp, tx) => {
-				mp.validate(tx).map_err(|_| ())
-			},
-			Call::Kitties(kp, tx) => {
-				kp.validate(tx).map_err(|_| ())
-			},
-			Call::Existence(ep, tx) => {
-				ep.validate(tx).map_err(|_| ())
-			},
-			Call::Upgrade(new_wasm_code) => {
-				// NOTE: make sure to upgrade your spec-version!
-				sp_io::storage::set(well_known_keys::CODE, &new_wasm_code);
-				Ok(())
-			}
-		}
-	}
-
-	fn do_initialize_block(header: &<Block as BlockT>::Header) {
-		info!(
-			target: LOG_TARGET,
-			"Entering initialize_block. header: {:?} / version: {:?}", header, VERSION.spec_version
-		);
-		sp_io::storage::set(&HEADER_KEY, &header.encode());
-	}
-
-	fn do_finalize_block() -> <Block as BlockT>::Header {
-		let mut header = Self::get_state::<<Block as BlockT>::Header>(HEADER_KEY)
-			.expect("We initialized with header, it never got mutated, qed");
-
-		// the header itself contains the state root, so it cannot be inside the state (circular
-		// dependency..). Make sure in execute block path we have the same rule.
-		sp_io::storage::clear(&HEADER_KEY);
-
-		let extrinsics = Self::get_state::<Vec<Vec<u8>>>(EXTRINSIC_KEY).unwrap_or_default();
-		let extrinsics_root =
-			BlakeTwo256::ordered_trie_root(extrinsics, sp_runtime::StateVersion::V0);
-		sp_io::storage::clear(&EXTRINSIC_KEY);
-		header.extrinsics_root = extrinsics_root;
-
-		let raw_state_root = &sp_io::storage::root(VERSION.state_version())[..];
-		header.state_root = sp_core::H256::decode(&mut &raw_state_root[..]).unwrap();
-
-		info!(target: LOG_TARGET, "finalizing block {:?}", header);
-		header
-	}
-
-	fn do_execute_block(block: Block) {
-		info!(target: LOG_TARGET, "Entering execute_block. block: {:?}", block);
-
-		for extrinsic in block.clone().extrinsics {
-			// block import cannot fail.
-			Runtime::dispatch_extrinsic(extrinsic).unwrap();
-		}
-
-		// check state root
-		let raw_state_root = &sp_io::storage::root(VERSION.state_version())[..];
-		let state_root = H256::decode(&mut &raw_state_root[..]).unwrap();
-		Self::print_state();
-		assert_eq!(block.header.state_root, state_root);
-
-		// check extrinsics root.
-		let extrinsics =
-			block.extrinsics.into_iter().map(|x| x.encode()).collect::<Vec<_>>();
-		let extrinsics_root =
-			BlakeTwo256::ordered_trie_root(extrinsics, sp_core::storage::StateVersion::V0);
-		assert_eq!(block.header.extrinsics_root, extrinsics_root);
-	}
-
-	fn do_apply_extrinsic(extrinsic: <Block as BlockT>::Extrinsic) -> ApplyExtrinsicResult {
-		info!(target: LOG_TARGET, "Entering apply_extrinsic: {:?}", extrinsic);
-
-		Self::dispatch_extrinsic(extrinsic)
-			.map_err(|_| TransactionValidityError::Invalid(InvalidTransaction::Custom(0)))?;
-
-		Ok(Ok(()))
-	}
-
-	fn do_validate_transaction(
-		source: TransactionSource,
-		tx: <Block as BlockT>::Extrinsic,
-		block_hash: <Block as BlockT>::Hash,
-	) -> TransactionValidity {
-		log::debug!(
-			target: LOG_TARGET,
-			"Entering validate_transaction. source: {:?}, tx: {:?}, block hash: {:?}",
-			source,
-			tx,
-			block_hash
-		);
-
-		// we don't know how to validate this -- It should be fine??
-
-		let data = tx.0;
-		Ok(ValidTransaction { provides: vec![data.encode()], ..Default::default() })
-	}
-
-	fn do_inherent_extrinsics(_: sp_inherents::InherentData) -> Vec<<Block as BlockT>::Extrinsic> {
-		log::debug!(target: LOG_TARGET, "Entering do_inherent_extrinsics");
-		Default::default()
-	}
-
-	fn do_check_inherents(
-		_: Block,
-		_: sp_inherents::InherentData,
-	) -> sp_inherents::CheckInherentsResult {
-		log::debug!(target: LOG_TARGET, "Entering do_check_inherents");
-		Default::default()
-	}
-}
-
->>>>>>> 17b88421
 impl_runtime_apis! {
     // https://substrate.dev/rustdocs/master/sp_api/trait.Core.html
     impl sp_api::Core<Block> for Runtime {
@@ -597,26 +419,6 @@
 
 #[cfg(test)]
 mod tests {
-<<<<<<< HEAD
-    use super::*;
-    use parity_scale_codec::Encode;
-    use sp_core::hexdisplay::HexDisplay;
-
-    #[test]
-    fn host_function_call_works() {
-        sp_io::TestExternalities::new_empty().execute_with(|| {
-            sp_io::storage::get(&HEADER_KEY);
-        })
-    }
-
-    #[test]
-    fn encode_examples() {
-        // run with `cargo test -p frameless-runtime -- --nocapture`
-        let extrinsic = BasicExtrinsic::new_unsigned(Call::SetValue(42));
-        println!("ext {:?}", HexDisplay::from(&extrinsic.encode()));
-        println!("key {:?}", HexDisplay::from(&VALUE_KEY));
-    }
-=======
 	use super::*;
 	use parity_scale_codec::Encode;
 	use sp_core::hexdisplay::HexDisplay;
@@ -646,12 +448,12 @@
 		ext
 	}
 
-	#[test]
-	fn host_function_call_works() {
-		sp_io::TestExternalities::new_empty().execute_with(|| {
-			sp_io::storage::get(&HEADER_KEY);
-		})
-	}
+    #[test]
+    fn host_function_call_works() {
+        sp_io::TestExternalities::new_empty().execute_with(|| {
+            sp_io::storage::get(&HEADER_KEY);
+        })
+    }
 
 	#[test]
 	fn utxo_money_test_genesis() {
@@ -703,5 +505,4 @@
 		// println!("ext {:?}", HexDisplay::from(&extrinsic.encode()));
 		// println!("key {:?}", HexDisplay::from(&VALUE_KEY));
 	}
->>>>>>> 17b88421
 }